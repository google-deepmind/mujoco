// Copyright 2021 DeepMind Technologies Limited
//
// Licensed under the Apache License, Version 2.0 (the "License");
// you may not use this file except in compliance with the License.
// You may obtain a copy of the License at
//
//     http://www.apache.org/licenses/LICENSE-2.0
//
// Unless required by applicable law or agreed to in writing, software
// distributed under the License is distributed on an "AS IS" BASIS,
// WITHOUT WARRANTIES OR CONDITIONS OF ANY KIND, either express or implied.
// See the License for the specific language governing permissions and
// limitations under the License.

#ifndef MUJOCO_SIMULATE_SIMULATE_H_
#define MUJOCO_SIMULATE_SIMULATE_H_

#include <atomic>
#include <chrono>
#include <condition_variable>
#include <memory>
#include <mutex>
#include <optional>
#include <ratio>
#include <string>
#include <tuple>
#include <utility>
#include <vector>

#include <mujoco/mjui.h>
#include <mujoco/mujoco.h>
#include "platform_ui_adapter.h"

#ifdef mjBUILDSIMULATEXR
  #include "simulate_xr/simulate_xr.h"
#endif // mjBUILDSIMULATEXR

namespace mujoco {

// The viewer itself doesn't require a reentrant mutex, however we use it in
// order to provide a Python sync API that doesn't require separate locking
// (since sync is by far the most common operation), but that also won't
// deadlock if called when a lock is already held by the user script on the
// same thread.
class SimulateMutex : public std::recursive_mutex {};
using MutexLock = std::unique_lock<std::recursive_mutex>;

// Simulate states not contained in MuJoCo structures
class Simulate {
 public:
  using Clock = std::chrono::steady_clock;
  static_assert(std::ratio_less_equal_v<Clock::period, std::milli>);

  static constexpr int kMaxGeom = 20000;

  // create object and initialize the simulate ui
  Simulate(
      std::unique_ptr<PlatformUIAdapter> platform_ui_adapter,
      mjvCamera* cam, mjvOption* opt, mjvPerturb* pert, bool is_passive);

  // Synchronize mjModel and mjData state with UI inputs, and update
  // visualization.
  void Sync();

  void UpdateHField(int hfieldid);
  void UpdateMesh(int meshid);
  void UpdateTexture(int texid);

  // Request that the Simulate UI display a "loading" message
  // Called prior to Load or LoadMessageClear
  void LoadMessage(const char* displayed_filename);

  // Request that the Simulate UI thread render a new model
  void Load(mjModel* m, mjData* d, const char* displayed_filename);

  // Clear the loading message
  // Can be called instead of Load to clear the message without
  // requesting the UI load a model
  void LoadMessageClear(void);

  // functions below are used by the renderthread
  // load mjb or xml model that has been requested by load()
  void LoadOnRenderThread();

  // render the ui to the window
  void Render();

  // loop to render the UI (must be called from main thread because of MacOS)
  void RenderLoop();

  // add state to history buffer
  void AddToHistory();

  // inject control noise
  void InjectNoise();

  // constants
  static constexpr int kMaxFilenameLength = 1000;

  // whether the viewer is operating in passive mode, where it cannot assume
  // that it has exclusive access to mjModel, mjData, and various mjv objects
  bool is_passive_ = false;

  // model and data to be visualized
  mjModel* mnew_ = nullptr;
  mjData* dnew_ = nullptr;

  mjModel* m_ = nullptr;
  mjData* d_ = nullptr;

  int ncam_ = 0;
  int nkey_ = 0;
  int state_size_ = 0;      // number of mjtNums in a history buffer state
  int nhistory_ = 0;        // number of states saved in history buffer
  int history_cursor_ = 0;  // cursor pointing at last saved state

  std::vector<int> body_parentid_;

  std::vector<int> jnt_type_;
  std::vector<int> jnt_group_;
  std::vector<int> jnt_qposadr_;
  std::vector<std::optional<std::pair<mjtNum, mjtNum>>> jnt_range_;
  std::vector<std::string> jnt_names_;

  std::vector<int> actuator_group_;
  std::vector<std::optional<std::pair<mjtNum, mjtNum>>> actuator_ctrlrange_;
  std::vector<std::string> actuator_names_;

  std::vector<mjtNum> history_;  // history buffer (nhistory x state_size)

  // mjModel and mjData fields that can be modified by the user through the GUI
  std::vector<mjtNum> qpos_;
  std::vector<mjtNum> qpos_prev_;
  std::vector<mjtNum> ctrl_;
  std::vector<mjtNum> ctrl_prev_;

  mjvSceneState scnstate_;
  mjOption mjopt_prev_;
  mjvOption opt_prev_;
  mjvCamera cam_prev_;

  int warn_vgeomfull_prev_;

  // pending GUI-driven actions, to be applied at the next call to Sync
  struct {
    std::optional<std::string> save_xml;
    std::optional<std::string> save_mjb;
    std::optional<std::string> print_model;
    std::optional<std::string> print_data;
    bool reset;
    bool align;
    bool copy_key;
    bool copy_key_full_precision;
    bool load_from_history;
    bool load_key;
    bool save_key;
    bool zero_ctrl;
    int newperturb;
    bool select;
    mjuiState select_state;
    bool ui_update_simulation;
    bool ui_update_physics;
    bool ui_update_rendering;
    bool ui_update_joint;
    bool ui_update_ctrl;
    bool ui_remake_ctrl;
  } pending_ = {};

  SimulateMutex mtx;
  std::condition_variable_any cond_loadrequest;

  int frames_ = 0;
  std::chrono::time_point<Clock> last_fps_update_;
  double fps_ = 0;

  // options
  int spacing = 0;
  int color = 0;
  int font = 0;
  int ui0_enable = 1;
  int ui1_enable = 1;
  int help = 0;
  int info = 0;
  int profiler = 0;
  int sensor = 0;
  int pause_update = 1;
  int fullscreen = 0;
  int vsync = 1;
  int busywait = 0;

  // keyframe index
  int key = 0;

  // index of history-scrubber slider
  int scrub_index = 0;

  // simulation
  int run = 1;

  // atomics for cross-thread messages
  std::atomic_int exitrequest = 0;
  std::atomic_int droploadrequest = 0;
  std::atomic_int screenshotrequest = 0;
  std::atomic_int uiloadrequest = 0;

  // loadrequest
  //   3: display a loading message
  //   2: render thread asked to update its model
  //   1: showing "loading" label, about to load
  //   0: model loaded or no load requested.
  int loadrequest = 0;

  // strings
  char load_error[kMaxFilenameLength] = "";
  char dropfilename[kMaxFilenameLength] = "";
  char filename[kMaxFilenameLength] = "";
  char previous_filename[kMaxFilenameLength] = "";

  // time synchronization
  int real_time_index = 0;
  bool speed_changed = true;
  float measured_slowdown = 1.0;
  // logarithmically spaced real-time slow-down coefficients (percent)
  static constexpr float percentRealTime[] = {
      100, 80, 66,  50,  40, 33,  25,  20, 16,  13,
      10,  8,  6.6, 5.0, 4,  3.3, 2.5, 2,  1.6, 1.3,
      1,  .8, .66, .5,  .4, .33, .25, .2, .16, .13,
     .1
  };

  // control noise
  double ctrl_noise_std = 0.0;
  double ctrl_noise_rate = 0.0;

  // watch
  char field[mjMAXUITEXT] = "qpos";
  int index = 0;

  // physics: need sync
  int disable[mjNDISABLE] = {0};
  int enable[mjNENABLE] = {0};
  int enableactuator[mjNGROUP] = {0};

  // rendering: need sync
  int camera = 0;

  // abstract visualization
  mjvScene scn;
  mjvCamera& cam;
  mjvOption& opt;
  mjvPerturb& pert;
  mjvFigure figconstraint = {};
  mjvFigure figcost = {};
  mjvFigure figtimer = {};
  mjvFigure figsize = {};
  mjvFigure figsensor = {};

<<<<<<< HEAD
#ifdef mjBUILDSIMULATEXR
  SimulateXr simXr;
#endif // mjBUILDSIMULATEXR

  // additional user-defined visualization geoms (used in passive mode)
=======
  // additional user-defined visualization
>>>>>>> 924ee307
  mjvScene* user_scn = nullptr;
  mjtByte user_scn_flags_prev_[mjNRNDFLAG];
  std::vector<std::pair<mjrRect, mjvFigure>> user_figures_;
  std::vector<std::tuple<int, int, std::string, std::string>> user_texts_;
  std::vector<std::tuple<mjrRect, unsigned char*>> user_images_;

  // OpenGL rendering and UI
  int refresh_rate = 60;
  int window_pos[2] = {0};
  int window_size[2] = {0};
  std::unique_ptr<PlatformUIAdapter> platform_ui;
  mjuiState& uistate;
  mjUI ui0 = {};
  mjUI ui1 = {};

  // Constant arrays needed for the option section of UI and the UI interface
  // TODO setting the size here is not ideal
  const mjuiDef def_option[13] = {
    {mjITEM_SECTION,  "Option",        mjPRESERVE, nullptr,  "AO"},
    {mjITEM_CHECKINT, "Help",          2, &this->help,       " #290"},
    {mjITEM_CHECKINT, "Info",          2, &this->info,       " #291"},
    {mjITEM_CHECKINT, "Profiler",      2, &this->profiler,   " #292"},
    {mjITEM_CHECKINT, "Sensor",        2, &this->sensor,     " #293"},
    {mjITEM_CHECKINT, "Pause update",  2, &this->pause_update,    ""},
  #ifdef __APPLE__
    {mjITEM_CHECKINT, "Fullscreen",    0, &this->fullscreen, " #294"},
  #else
    {mjITEM_CHECKINT, "Fullscreen",    1, &this->fullscreen, " #294"},
  #endif
    {mjITEM_CHECKINT, "Vertical Sync", 1, &this->vsync,      ""},
    {mjITEM_CHECKINT, "Busy Wait",     1, &this->busywait,   ""},
    {mjITEM_SELECT,   "Spacing",       1, &this->spacing,    "Tight\nWide"},
    {mjITEM_SELECT,   "Color",         1, &this->color,      "Default\nOrange\nWhite\nBlack"},
    {mjITEM_SELECT,   "Font",          1, &this->font,       "50 %\n100 %\n150 %\n200 %\n250 %\n300 %"},
    {mjITEM_END}
  };


  // simulation section of UI
  const mjuiDef def_simulation[14] = {
    {mjITEM_SECTION,   "Simulation",    mjPRESERVE, nullptr,     "AS"},
    {mjITEM_RADIO,     "",              5, &this->run,           "Pause\nRun"},
    {mjITEM_BUTTON,    "Reset",         2, nullptr,              " #259"},
    {mjITEM_BUTTON,    "Reload",        5, nullptr,              "CL"},
    {mjITEM_BUTTON,    "Align",         2, nullptr,              "CA"},
    {mjITEM_BUTTON,    "Copy state",    2, nullptr,              "CC"},
    {mjITEM_SLIDERINT, "Key",           3, &this->key,           "0 0"},
    {mjITEM_BUTTON,    "Load key",      3},
    {mjITEM_BUTTON,    "Save key",      3},
    {mjITEM_SLIDERNUM, "Noise scale",   5, &this->ctrl_noise_std,  "0 1"},
    {mjITEM_SLIDERNUM, "Noise rate",    5, &this->ctrl_noise_rate, "0 4"},
    {mjITEM_SEPARATOR, "History",       1},
    {mjITEM_SLIDERINT, "",              5, &this->scrub_index,     "0 0"},
    {mjITEM_END}
  };


  // watch section of UI
  const mjuiDef def_watch[5] = {
    {mjITEM_SECTION,   "Watch",         mjPRESERVE, nullptr,     "AW"},
    {mjITEM_EDITTXT,   "Field",         2, this->field,          "qpos"},
    {mjITEM_EDITINT,   "Index",         2, &this->index,         "1"},
    {mjITEM_STATIC,    "Value",         2, nullptr,              " "},
    {mjITEM_END}
  };

  // info strings
  char info_title[Simulate::kMaxFilenameLength] = {0};
  char info_content[Simulate::kMaxFilenameLength] = {0};

  // pending uploads
  std::condition_variable_any cond_upload_;
  int texture_upload_ = -1;
  int mesh_upload_ = -1;
  int hfield_upload_ = -1;
};
}  // namespace mujoco

#endif<|MERGE_RESOLUTION|>--- conflicted
+++ resolved
@@ -255,15 +255,11 @@
   mjvFigure figsize = {};
   mjvFigure figsensor = {};
 
-<<<<<<< HEAD
 #ifdef mjBUILDSIMULATEXR
   SimulateXr simXr;
 #endif // mjBUILDSIMULATEXR
 
-  // additional user-defined visualization geoms (used in passive mode)
-=======
   // additional user-defined visualization
->>>>>>> 924ee307
   mjvScene* user_scn = nullptr;
   mjtByte user_scn_flags_prev_[mjNRNDFLAG];
   std::vector<std::pair<mjrRect, mjvFigure>> user_figures_;
