--- conflicted
+++ resolved
@@ -2293,13 +2293,10 @@
     }
   }
 
-<<<<<<< HEAD
 #ifdef mjBUILDSIMULATEXR
   if (this->simXr.is_initialized()) this->simXr.set_vis_params(this->m_);
 #endif  // mjBUILDSIMULATEXR
 
-=======
->>>>>>> 047df4e8
   // re-create scene
   mjv_makeScene(this->m_, &this->scn, kMaxGeom);
 
