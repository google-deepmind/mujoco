# Copyright 2024 DeepMind Technologies Limited
#
# Licensed under the Apache License, Version 2.0 (the "License");
# you may not use this file except in compliance with the License.
# You may obtain a copy of the License at
#
#     http://www.apache.org/licenses/LICENSE-2.0
#
# Unless required by applicable law or agreed to in writing, software
# distributed under the License is distributed on an "AS IS" BASIS,
# WITHOUT WARRANTIES OR CONDITIONS OF ANY KIND, either express or implied.
# See the License for the specific language governing permissions and
# limitations under the License.
# ==============================================================================
"""Light handling for USD exporter."""

from typing import Optional

import numpy as np

# TODO: b/288149332 - Remove once USD Python Binding works well with pytype.
# pytype: disable=module-attr
from pxr import Gf
from pxr import Usd
from pxr import UsdGeom
from pxr import UsdLux


class USDSphereLight:
  """Class that handles the sphere lights in the USD scene."""

  def __init__(
      self, stage: Usd.Stage, light_name: str, radius: Optional[float] = 0.3
  ):
    self.stage = stage

    xform_path = f"/World/Light_Xform_{light_name}"
    light_path = f"{xform_path}/Light_{light_name}"
    self.usd_xform = UsdGeom.Xform.Define(stage, xform_path)
    self.usd_light = UsdLux.SphereLight.Define(stage, light_path)
    self.usd_prim = stage.GetPrimAtPath(light_path)

    # we assume in mujoco that all lights are point lights
    self.usd_light.GetRadiusAttr().Set(radius)
    self.usd_light.GetTreatAsPointAttr().Set(False)
    self.usd_light.GetNormalizeAttr().Set(True)

    # defining ops required by update function
    self.translate_op = self.usd_xform.AddTranslateOp()

  def update(
      self, pos: np.ndarray, intensity: int, color: np.ndarray, frame: int
  ):
    """Updates the attributes of a sphere light."""
    self.translate_op.Set(Gf.Vec3d(pos.tolist()), frame)

    if not np.any(pos):
      intensity = 0

    self.usd_light.GetIntensityAttr().Set(intensity)
    self.usd_light.GetColorAttr().Set(Gf.Vec3d(color.tolist()))


class USDDomeLight:
<<<<<<< HEAD
  """Class that handles the dome lights in the USD scene"""
  def __init__(self, stage: Usd.Stage, light_name: str):
=======
  """Class that handles the dome lights in the USD scene."""

  def __init__(self, stage: Usd.Stage, obj_name: str):
>>>>>>> 709b8d6b
    self.stage = stage

    xform_path = f"/World/Light_Xform_{light_name}"
    light_path = f"{xform_path}/Light_{light_name}"
    self.usd_xform = UsdGeom.Xform.Define(stage, xform_path)
    self.usd_light = UsdLux.DomeLight.Define(stage, light_path)
    self.usd_prim = stage.GetPrimAtPath(light_path)

    # we assume in mujoco that all lights are point lights
    self.usd_light.GetNormalizeAttr().Set(True)

  def update(self, intensity: int, color: np.ndarray):
    """Updates the attributes of a dome light."""
    self.usd_light.GetIntensityAttr().Set(intensity)
    self.usd_light.GetExposureAttr().Set(0.0)
    self.usd_light.GetColorAttr().Set(Gf.Vec3d(color.tolist()))<|MERGE_RESOLUTION|>--- conflicted
+++ resolved
@@ -62,14 +62,9 @@
 
 
 class USDDomeLight:
-<<<<<<< HEAD
-  """Class that handles the dome lights in the USD scene"""
-  def __init__(self, stage: Usd.Stage, light_name: str):
-=======
   """Class that handles the dome lights in the USD scene."""
 
-  def __init__(self, stage: Usd.Stage, obj_name: str):
->>>>>>> 709b8d6b
+  def __init__(self, stage: Usd.Stage, light_name: str):
     self.stage = stage
 
     xform_path = f"/World/Light_Xform_{light_name}"
