# Copyright 2024 DeepMind Technologies Limited
#
# Licensed under the Apache License, Version 2.0 (the "License");
# you may not use this file except in compliance with the License.
# You may obtain a copy of the License at
#
#     http://www.apache.org/licenses/LICENSE-2.0
#
# Unless required by applicable law or agreed to in writing, software
# distributed under the License is distributed on an "AS IS" BASIS,
# WITHOUT WARRANTIES OR CONDITIONS OF ANY KIND, either express or implied.
# See the License for the specific language governing permissions and
# limitations under the License.
# ==============================================================================
<<<<<<< HEAD
from typing import List, Optional, Tuple
=======
"""Camera handling for USD exporter."""

import mujoco.usd.utils as utils_module
>>>>>>> 709b8d6b

import numpy as np

# TODO: b/288149332 - Remove once USD Python Binding works well with pytype.
# pytype: disable=module-attr
from pxr import Gf
from pxr import Usd
from pxr import UsdGeom

<<<<<<< HEAD
import mujoco.usd.utils as utils_module

class USDCamera:
  """Class that handles the cameras in the USD scene"""
  def __init__(self, stage: Usd.Stage, camera_name: str):
=======

class USDCamera:
  """Class that handles the cameras in the USD scene."""

  def __init__(self, stage: Usd.Stage, obj_name: str):
>>>>>>> 709b8d6b
    self.stage = stage

    xform_path = f"/World/Camera_Xform_{camera_name}"
    camera_path = f"{xform_path}/Camera_{camera_name}"
    self.usd_xform = UsdGeom.Xform.Define(stage, xform_path)
    self.usd_camera = UsdGeom.Camera.Define(stage, camera_path)
    self.usd_prim = stage.GetPrimAtPath(camera_path)

    # defining ops required by update function
    self.transform_op = self.usd_xform.AddTransformOp()

    self.usd_camera.CreateFocalLengthAttr().Set(12)
    self.usd_camera.CreateFocusDistanceAttr().Set(400)

    self.usd_camera.GetHorizontalApertureAttr().Set(12)

    self.usd_camera.GetClippingRangeAttr().Set(Gf.Vec2f(1e-4, 1e6))

  def update(self, cam_pos: np.ndarray, cam_mat: np.ndarray, frame: int):
<<<<<<< HEAD
    """Updates the position and orientation of the camera in the scene"""
=======
    """Updates the position and orientation of the camera in the scene."""
>>>>>>> 709b8d6b
    transformation_mat = utils_module.create_transform_matrix(
        rotation_matrix=cam_mat, translation_vector=cam_pos
    ).T
    self.transform_op.Set(Gf.Matrix4d(transformation_mat.tolist()), frame)<|MERGE_RESOLUTION|>--- conflicted
+++ resolved
@@ -12,13 +12,11 @@
 # See the License for the specific language governing permissions and
 # limitations under the License.
 # ==============================================================================
-<<<<<<< HEAD
-from typing import List, Optional, Tuple
-=======
 """Camera handling for USD exporter."""
 
+from typing import List, Optional, Tuple
+
 import mujoco.usd.utils as utils_module
->>>>>>> 709b8d6b
 
 import numpy as np
 
@@ -28,19 +26,12 @@
 from pxr import Usd
 from pxr import UsdGeom
 
-<<<<<<< HEAD
 import mujoco.usd.utils as utils_module
 
 class USDCamera:
   """Class that handles the cameras in the USD scene"""
+  
   def __init__(self, stage: Usd.Stage, camera_name: str):
-=======
-
-class USDCamera:
-  """Class that handles the cameras in the USD scene."""
-
-  def __init__(self, stage: Usd.Stage, obj_name: str):
->>>>>>> 709b8d6b
     self.stage = stage
 
     xform_path = f"/World/Camera_Xform_{camera_name}"
@@ -60,11 +51,7 @@
     self.usd_camera.GetClippingRangeAttr().Set(Gf.Vec2f(1e-4, 1e6))
 
   def update(self, cam_pos: np.ndarray, cam_mat: np.ndarray, frame: int):
-<<<<<<< HEAD
-    """Updates the position and orientation of the camera in the scene"""
-=======
     """Updates the position and orientation of the camera in the scene."""
->>>>>>> 709b8d6b
     transformation_mat = utils_module.create_transform_matrix(
         rotation_matrix=cam_mat, translation_vector=cam_pos
     ).T
