# Copyright 2024 DeepMind Technologies Limited
#
# Licensed under the Apache License, Version 2.0 (the "License");
# you may not use this file except in compliance with the License.
# You may obtain a copy of the License at
#
#     http://www.apache.org/licenses/LICENSE-2.0
#
# Unless required by applicable law or agreed to in writing, software
# distributed under the License is distributed on an "AS IS" BASIS,
# WITHOUT WARRANTIES OR CONDITIONS OF ANY KIND, either express or implied.
# See the License for the specific language governing permissions and
# limitations under the License.
# ==============================================================================
import numpy as np
import open3d as o3d

import mujoco

def create_hemisphere(
    radius: float,
    theta_steps: int = 50,
    phi_steps: int = 50
):
    """Creates a hemisphere mesh from a point cloud."""
    points = []
    for i in range(phi_steps + 1):
        phi = np.pi / 2 * i / phi_steps
        for j in range(theta_steps + 1):
            theta = 2 * np.pi * j / theta_steps
            x = radius * np.sin(phi) * np.cos(theta)
            y = radius * np.sin(phi) * np.sin(theta)
            z = radius * np.cos(phi)
            points.append([x, y, z])

    pcd = o3d.geometry.PointCloud()
    pcd.points = o3d.utility.Vector3dVector(points)

    mesh = pcd.compute_convex_hull()[0]

    return mesh

def decouple_config(config: dict):
  """Breaks a shape config into is subcomponent shapes."""
  decoupled_config = []
  for key, value in config.items():
    if key == "name":
      continue
    decoupled_config.append({
      "parent_name": config["name"],
      "name": config["name"] + "_" + key,
      key: value.copy()
    })

  return decoupled_config

def mesh_config_generator(
    name: str,
    geom_type: mujoco.mjtGeom,
    size: np.ndarray,
    decouple: bool = False
):
    """Creates a config for a particular mesh."""
    if geom_type == mujoco.mjtGeom.mjGEOM_PLANE:
      config = {
        "name": name,
        "box": {
          "width": size[0] * 2 if size[0] > 0 else 100,
          "height": size[1] * 2 if size[1] > 0 else 100,
          "depth": 0.001,
          "map_texture_to_each_face": True,
        }
      }
    elif geom_type == mujoco.mjtGeom.mjGEOM_SPHERE:
      config = {
        "name": name,
        "sphere": {
          "radius": float(size[0])
        }
      }
    elif geom_type == mujoco.mjtGeom.mjGEOM_CAPSULE:
      cylinder = mesh_config_generator(
        name,
        mujoco.mjtGeom.mjGEOM_CYLINDER,
        size
      )
      config = {
        "name": name,
        "cylinder": cylinder["cylinder"],
        "left_hemisphere": {
          "radius": size[0],
          "transform": {
            "translate": (0, 0, -size[2]),
            "rotate": (np.pi, 0, 0)
          }
        },
        "right_hemisphere": {
          "radius": size[0],
          "transform": {
            "translate": (0, 0, size[2])
          }
        },
      }
    elif geom_type == mujoco.mjtGeom.mjGEOM_ELLIPSOID:
      sphere = mesh_config_generator(
        name,
        mujoco.mjtGeom.mjGEOM_SPHERE,
        [1.0]
      )
      sphere["sphere"]["transform"] = {
        "scale": tuple(size)
      }
      config = {
        "name": name,
        "sphere": sphere["sphere"],
      }
    elif geom_type == mujoco.mjtGeom.mjGEOM_CYLINDER:
      config = {
        "name": name,
        "cylinder": {
          "radius": size[0],
          "height": size[2] * 2,
        }
      }
    elif geom_type == mujoco.mjtGeom.mjGEOM_BOX:
      config = {
        "name": name,
        "box": {
          "width": size[0] * 2,
          "height": size[1] * 2,
          "depth": size[2] * 2,
        }
      }
    else:
      raise NotImplementedError(
        f"{geom_type} primitive geom type not implemented with USD integration"
      )

    if decouple:
      config = decouple_config(config)

    return config

def mesh_generator(
    mesh_config: dict,
    resolution: int = 100,
):
    """Generates a mesh given a config consisting of shapes."""
    assert "name" in mesh_config

    prim_mesh, mesh = None, None

    for shape, config in mesh_config.items():

      if "name" in shape:
        continue

      if "box" in shape:
        prim_mesh = o3d.geometry.TriangleMesh.create_box(
            width=mesh_config[shape]["width"],
            height=mesh_config[shape]["height"],
            depth=mesh_config[shape]["depth"],
            create_uv_map=True,
            map_texture_to_each_face=True,
        )
      elif "hemisphere" in shape:
        prim_mesh = create_hemisphere(
          radius=mesh_config[shape]["radius"]
        )
      elif "sphere" in shape:
        prim_mesh = o3d.geometry.TriangleMesh.create_sphere(
            radius=mesh_config[shape]["radius"],
            resolution=resolution,
            create_uv_map=True
        )
      elif "cylinder" in shape:
        prim_mesh = o3d.geometry.TriangleMesh.create_cylinder(
            radius=mesh_config[shape]["radius"],
            height=mesh_config[shape]["height"],
            resolution=resolution,
            create_uv_map=True,
        )

      if "transform" in config:
        if "rotate" in config["transform"]:
<<<<<<< HEAD
          R = np.zeros(9)
=======
          rotation = np.zeros(9)
>>>>>>> e734527e
          quat = np.zeros(4)
          euler = config["transform"]["rotate"]
          seq = 'xyz'
          mujoco.mju_euler2Quat(quat, euler, seq)
<<<<<<< HEAD
          mujoco.mju_quat2Mat(R, quat)
          R = R.reshape((3,3))
          prim_mesh.rotate(R, center=(0, 0, 0))
=======
          mujoco.mju_quat2Mat(rotation, quat)
          rotation = rotation.reshape((3,3))
          prim_mesh.rotate(rotation, center=(0, 0, 0))
>>>>>>> e734527e
        if "scale" in config["transform"]:
          prim_mesh.vertices = o3d.utility.Vector3dVector(
            np.asarray(prim_mesh.vertices) * \
            np.array(config["transform"]["scale"])
          )
        if "translate" in config["transform"]:
          prim_mesh.translate(config["transform"]["translate"])

      if not mesh:
        mesh = prim_mesh
      else:
        mesh += prim_mesh

    return mesh_config["name"], mesh<|MERGE_RESOLUTION|>--- conflicted
+++ resolved
@@ -183,24 +183,14 @@
 
       if "transform" in config:
         if "rotate" in config["transform"]:
-<<<<<<< HEAD
-          R = np.zeros(9)
-=======
           rotation = np.zeros(9)
->>>>>>> e734527e
           quat = np.zeros(4)
           euler = config["transform"]["rotate"]
           seq = 'xyz'
           mujoco.mju_euler2Quat(quat, euler, seq)
-<<<<<<< HEAD
-          mujoco.mju_quat2Mat(R, quat)
-          R = R.reshape((3,3))
-          prim_mesh.rotate(R, center=(0, 0, 0))
-=======
           mujoco.mju_quat2Mat(rotation, quat)
           rotation = rotation.reshape((3,3))
           prim_mesh.rotate(rotation, center=(0, 0, 0))
->>>>>>> e734527e
         if "scale" in config["transform"]:
           prim_mesh.vertices = o3d.utility.Vector3dVector(
             np.asarray(prim_mesh.vertices) * \
