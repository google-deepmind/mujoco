{
    "name": "Mujoco.Editor",
    "rootNamespace": "",
    "references": [
        "Mujoco.Runtime"
    ],
<<<<<<< HEAD
    "includePlatforms": ["Editor"],
=======
    "includePlatforms": [
        "Editor"
    ],
>>>>>>> 0784a46f
    "excludePlatforms": [],
    "allowUnsafeCode": true,
    "overrideReferences": false,
    "precompiledReferences": [],
    "autoReferenced": true,
    "defineConstraints": [],
    "versionDefines": [],
    "noEngineReferences": false
}<|MERGE_RESOLUTION|>--- conflicted
+++ resolved
@@ -4,13 +4,9 @@
     "references": [
         "Mujoco.Runtime"
     ],
-<<<<<<< HEAD
-    "includePlatforms": ["Editor"],
-=======
     "includePlatforms": [
         "Editor"
     ],
->>>>>>> 0784a46f
     "excludePlatforms": [],
     "allowUnsafeCode": true,
     "overrideReferences": false,
